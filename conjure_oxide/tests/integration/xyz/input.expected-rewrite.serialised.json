--- conflicted
+++ resolved
@@ -50,12 +50,7 @@
             {
               "Constant": [
                 {
-<<<<<<< HEAD
-                  "clean": true,
-                  "etype": null
-=======
                   "clean": false
->>>>>>> 88e5639d
                 },
                 {
                   "Int": 4
@@ -108,12 +103,7 @@
             {
               "Constant": [
                 {
-<<<<<<< HEAD
-                  "clean": true,
-                  "etype": null
-=======
                   "clean": false
->>>>>>> 88e5639d
                 },
                 {
                   "Int": 4
