--- conflicted
+++ resolved
@@ -66,13 +66,8 @@
 * ```
  */
 #[register_rule(("CNF", 100))]
-<<<<<<< HEAD
 fn distribute_or_over_and(expr: &Expr, _: &Model) -> ApplicationResult {
-    fn find_and(exprs: &Vec<Expr>) -> Option<usize> {
-=======
-fn distribute_or_over_and(expr: &Expr) -> Result<Expr, RuleApplicationError> {
     fn find_and(exprs: &[Expr]) -> Option<usize> {
->>>>>>> 115436f2
         // ToDo: may be better to move this to some kind of utils module?
         for (i, e) in exprs.iter().enumerate() {
             if let Expr::And(_, _) = e {
