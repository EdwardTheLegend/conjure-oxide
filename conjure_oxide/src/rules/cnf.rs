use conjure_core::{ast::Expression as Expr, rule::RuleApplicationError};
use conjure_rules::{register_rule, register_rule_set};

/***********************************************************************************/
/*        This file contains rules for converting logic expressions to CNF         */
/***********************************************************************************/

register_rule_set!("CNF", 20, ("Base"));

/**
* Distribute `not` over `and` (De Morgan's Law):

* ```text
* not(and(a, b)) = or(not a, not b)
* ```
 */
#[register_rule(("CNF", 20))] // ToDo: not sure about the priority - discuss
fn distribute_not_over_and(expr: &Expr) -> Result<Expr, RuleApplicationError> {
    match expr {
        Expr::Not(metadata, contents) => match contents.as_ref() {
            Expr::And(metadata, exprs) => {
                let mut new_exprs = Vec::new();
                for e in exprs {
                    new_exprs.push(Expr::Not(metadata.clone(), Box::new(e.clone())));
                }
                Ok(Expr::Or(metadata.clone(), new_exprs))
            }
            _ => Err(RuleApplicationError::RuleNotApplicable),
        },
        _ => Err(RuleApplicationError::RuleNotApplicable),
    }
}

/**
* Distribute `not` over `or` (De Morgan's Law):

* ```text
* not(or(a, b)) = and(not a, not b)
* ```
 */
#[register_rule(("CNF", 20))]
fn distribute_not_over_or(expr: &Expr) -> Result<Expr, RuleApplicationError> {
    match expr {
        Expr::Not(metadata, contents) => match contents.as_ref() {
            Expr::Or(metadata, exprs) => {
                let mut new_exprs = Vec::new();
                for e in exprs {
                    new_exprs.push(Expr::Not(metadata.clone(), Box::new(e.clone())));
                }
                Ok(Expr::And(metadata.clone(), new_exprs))
            }
            _ => Err(RuleApplicationError::RuleNotApplicable),
        },
        _ => Err(RuleApplicationError::RuleNotApplicable),
    }
}

/**
* Apply the Distributive Law to expressions like `Or([..., And(a, b)])`

* ```text
* or(and(a, b), c) = and(or(a, c), or(b, c))
* ```
 */
#[register_rule(("CNF", 20))]
fn distribute_or_over_and(expr: &Expr) -> Result<Expr, RuleApplicationError> {
    fn find_and(exprs: &Vec<Expr>) -> Option<usize> {
        // ToDo: may be better to move this to some kind of utils module?
        for (i, e) in exprs.iter().enumerate() {
<<<<<<< HEAD
            if let Expr::And(_) = e {
                return Some(i);
=======
            match e {
                Expr::And(_, _) => return Some(i),
                _ => (),
>>>>>>> 054481e5
            }
        }
        None
    }

    match expr {
        Expr::Or(metadata, exprs) => match find_and(exprs) {
            Some(idx) => {
                let mut rest = exprs.clone();
                let and_expr = rest.remove(idx);

                match and_expr {
                    Expr::And(metadata, and_exprs) => {
                        let mut new_and_contents = Vec::new();

                        for e in and_exprs {
                            // ToDo: Cloning everything may be a bit inefficient - discuss
                            let mut new_or_contents = rest.clone();
                            new_or_contents.push(e.clone());
                            new_and_contents.push(Expr::Or(metadata.clone(), new_or_contents))
                        }

                        Ok(Expr::And(metadata.clone(), new_and_contents))
                    }
                    _ => Err(RuleApplicationError::RuleNotApplicable),
                }
            }
            None => Err(RuleApplicationError::RuleNotApplicable),
        },
        _ => Err(RuleApplicationError::RuleNotApplicable),
    }
}<|MERGE_RESOLUTION|>--- conflicted
+++ resolved
@@ -67,14 +67,8 @@
     fn find_and(exprs: &Vec<Expr>) -> Option<usize> {
         // ToDo: may be better to move this to some kind of utils module?
         for (i, e) in exprs.iter().enumerate() {
-<<<<<<< HEAD
-            if let Expr::And(_) = e {
+            if let  Expr::And(_, _) = e {
                 return Some(i);
-=======
-            match e {
-                Expr::And(_, _) => return Some(i),
-                _ => (),
->>>>>>> 054481e5
             }
         }
         None
