use std::fmt::Display;
use thiserror::Error;

use crate::rule_engine::resolve_rules::{
    get_rule_priorities, get_rules_vec, ResolveRulesError as ResolveError,
};
use conjure_core::ast::{Expression, Model};
use conjure_core::metadata::Metadata;
use conjure_core::rule::{Reduction, Rule};
use conjure_rules::get_rules;
use conjure_rules::rule_set::RuleSet;

struct RuleResult<'a> {
    rule: &'a Rule<'a>,
    reduction: Reduction,
}

#[derive(Debug, Error)]
pub enum RewriteError {
    ResolveRulesError(ResolveError),
}

impl Display for RewriteError {
    fn fmt(&self, f: &mut std::fmt::Formatter<'_>) -> std::fmt::Result {
        match self {
            RewriteError::ResolveRulesError(e) => write!(f, "Error resolving rules: {}", e),
        }
    }
}

impl From<ResolveError> for RewriteError {
    fn from(error: ResolveError) -> Self {
        RewriteError::ResolveRulesError(error)
    }
}

<<<<<<< HEAD
/// Rewrites the model by applying the rules to all constraints.
///
/// Any side-effects such as symbol table updates and top-level constraints are applied to the returned model.
///
=======
struct RuleResult<'a> {
    #[allow(dead_code)] // Not used yet, but will be useful to have
    rule: &'a Rule<'a>,
    new_expression: Expression,
}

>>>>>>> 115436f2
/// # Returns
/// A copy of the model after all, if any, possible rules are applied to its constraints.
pub fn rewrite_model<'a>(
    model: &Model,
    rule_sets: &Vec<&'a RuleSet<'a>>,
) -> Result<Model, RewriteError> {
    let rule_priorities = get_rule_priorities(rule_sets)?;
    let rules = get_rules_vec(&rule_priorities);
    let mut new_model = model.clone();

    while let Some(step) = rewrite_iteration(&new_model.constraints, model, &rules) {
        new_model.variables.extend(step.symbols); // Add new assignments to the symbol table
        if step.new_top.is_nothing() {
            new_model.constraints = step.new_expression.clone();
        } else {
            new_model.constraints = match step.new_expression {
                // Avoid creating a nested conjunction
                Expression::And(metadata, mut and) => {
                    and.push(step.new_top.clone());
                    Expression::And(metadata.clone(), and)
                }
                _ => Expression::And(
                    Metadata::new(),
                    vec![step.new_expression.clone(), step.new_top],
                ),
            };
        }
    }
    Ok(new_model)
}

/// # Returns
/// - Some(<new_expression>) after applying the first applicable rule to `expr` or a sub-expression.
/// - None if no rule is applicable to the expression or any sub-expression.
fn rewrite_iteration<'a>(
    expression: &'a Expression,
    model: &'a Model,
    rules: &'a Vec<&'a Rule<'a>>,
) -> Option<Reduction> {
    let rule_results = apply_all_rules(expression, model, rules);
    if let Some(new) = choose_rewrite(&rule_results) {
        return Some(new);
    } else {
        match expression.sub_expressions() {
            None => {}
            Some(mut sub) => {
                for i in 0..sub.len() {
                    if let Some(red) = rewrite_iteration(sub[i], model, rules) {
                        sub[i] = &red.new_expression;
                        return Some(Reduction::new(
                            expression.clone().with_sub_expressions(sub),
                            red.new_top,
                            red.symbols,
                        ));
                    }
                }
            }
        }
    }
    None // No rules applicable to this branch of the expression
}

/// # Returns
/// - A list of RuleResults after applying all rules to `expression`.
/// - An empty list if no rules are applicable.
fn apply_all_rules<'a>(
    expression: &'a Expression,
    model: &'a Model,
    rules: &'a Vec<&'a Rule<'a>>,
) -> Vec<RuleResult<'a>> {
    let mut results = Vec::new();
    for rule in rules {
        match rule.apply(expression, model) {
            Ok(red) => {
                results.push(RuleResult {
                    rule,
                    reduction: red,
                });
            }
            Err(_) => continue,
        }
    }
    results
}

/// # Returns
/// - Some(<reduction>) after applying the first rule in `results`.
/// - None if `results` is empty.
fn choose_rewrite(results: &Vec<RuleResult>) -> Option<Reduction> {
    if results.is_empty() {
        return None;
    }
    // Return the first result for now
    // println!("Applying rule: {:?}", results[0].rule);
    Some(results[0].reduction.clone())
}<|MERGE_RESOLUTION|>--- conflicted
+++ resolved
@@ -11,6 +11,7 @@
 use conjure_rules::rule_set::RuleSet;
 
 struct RuleResult<'a> {
+    #[allow(dead_code)] // Not used yet, but will be useful to have
     rule: &'a Rule<'a>,
     reduction: Reduction,
 }
@@ -34,19 +35,10 @@
     }
 }
 
-<<<<<<< HEAD
 /// Rewrites the model by applying the rules to all constraints.
 ///
 /// Any side-effects such as symbol table updates and top-level constraints are applied to the returned model.
 ///
-=======
-struct RuleResult<'a> {
-    #[allow(dead_code)] // Not used yet, but will be useful to have
-    rule: &'a Rule<'a>,
-    new_expression: Expression,
-}
-
->>>>>>> 115436f2
 /// # Returns
 /// A copy of the model after all, if any, possible rules are applied to its constraints.
 pub fn rewrite_model<'a>(
