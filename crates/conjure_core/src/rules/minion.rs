--- conflicted
+++ resolved
@@ -113,244 +113,6 @@
 fn sum_eq_to_sumeq(expr: &Expr, _: &Model) -> ApplicationResult {
     match expr {
         Expr::Eq(metadata, a, b) => {
-<<<<<<< HEAD
-            let exprs = sum_to_vector(a)?;
-            Ok(Reduction::pure(Expr::SumEq(
-                metadata.clone_dirty(),
-                exprs,
-                b.clone(),
-            )))
-=======
-            if let Ok(exprs) = sum_to_vector(a) {
-                Ok(Reduction::pure(Expr::SumEq(
-                    metadata.clone(),
-                    exprs,
-                    b.clone(),
-                )))
-            } else if let Ok(exprs) = sum_to_vector(b) {
-                Ok(Reduction::pure(Expr::SumEq(
-                    metadata.clone(),
-                    exprs,
-                    a.clone(),
-                )))
-            } else {
-                Err(ApplicationError::RuleNotApplicable)
-            }
->>>>>>> 88e5639d
-        }
-        _ => Err(ApplicationError::RuleNotApplicable),
-    }
-}
-
-/**
- * Convert a `SumEq` to an `And(SumGeq, SumLeq)`
- * This is a workaround for Minion not having support for a flat "equals" operation on sums
- * ```text
- * sumeq([a, b], c) -> watched_and({
- *   sumleq([a, b], c),
- *   sumgeq([a, b], c)
- * })
- * ```
- * I. e.
- * ```text
- * ((a + b) >= c) && ((a + b) <= c)
- * a + b = c
- * ```
- */
-#[register_rule(("Minion", 100))]
-fn sumeq_to_minion(expr: &Expr, _: &Model) -> ApplicationResult {
-    match expr {
-        Expr::SumEq(metadata, exprs, eq_to) => Ok(Reduction::pure(Expr::And(
-            Metadata::new(),
-            vec![
-                Expr::SumGeq(Metadata::new(), exprs.clone(), Box::from(*eq_to.clone())),
-                Expr::SumLeq(Metadata::new(), exprs.clone(), Box::from(*eq_to.clone())),
-            ],
-        ))),
-        _ => Err(ApplicationError::RuleNotApplicable),
-    }
-}
-
-/**
-* Convert a Lt to an Ineq:
-
-* ```text
-* a < b => a - b < -1
-* ```
-*/
-#[register_rule(("Minion", 100))]
-fn lt_to_ineq(expr: &Expr, _: &Model) -> ApplicationResult {
-    match expr {
-        Expr::Lt(metadata, a, b) => Ok(Reduction::pure(Expr::Ineq(
-            metadata.clone_dirty(),
-            a.clone(),
-            b.clone(),
-            Box::new(Expr::Constant(Metadata::new(), Const::Int(-1))),
-        ))),
-        _ => Err(ApplicationError::RuleNotApplicable),
-    }
-}
-
-/**
-* Convert a Gt to an Ineq:
-*
-* ```text
-* a > b => b - a < -1
-* ```
-*/
-#[register_rule(("Minion", 100))]
-fn gt_to_ineq(expr: &Expr, _: &Model) -> ApplicationResult {
-    match expr {
-        Expr::Gt(metadata, a, b) => Ok(Reduction::pure(Expr::Ineq(
-            metadata.clone_dirty(),
-            b.clone(),
-            a.clone(),
-            Box::new(Expr::Constant(Metadata::new(), Const::Int(-1))),
-        ))),
-        _ => Err(ApplicationError::RuleNotApplicable),
-    }
-}
-
-/**
-* Convert a Geq to an Ineq:
-*
-* ```text
-* a >= b => b - a < 0
-* ```
-*/
-#[register_rule(("Minion", 100))]
-fn geq_to_ineq(expr: &Expr, _: &Model) -> ApplicationResult {
-    match expr {
-        Expr::Geq(metadata, a, b) => Ok(Reduction::pure(Expr::Ineq(
-            metadata.clone_dirty(),
-            b.clone(),
-            a.clone(),
-            Box::new(Expr::Constant(Metadata::new(), Const::Int(0))),
-        ))),
-        _ => Err(ApplicationError::RuleNotApplicable),
-    }
-}
-
-/**
-* Convert a Leq to an Ineq:
-*
-* ```text
-* a <= b => a - b < 0
-* ```
-*/
-#[register_rule(("Minion", 100))]
-fn leq_to_ineq(expr: &Expr, _: &Model) -> ApplicationResult {
-    match expr {
-        Expr::Leq(metadata, a, b) => Ok(Reduction::pure(Expr::Ineq(
-            metadata.clone_dirty(),
-            a.clone(),
-            b.clone(),
-            Box::new(Expr::Constant(Metadata::new(), Const::Int(0))),
-        ))),
-        _ => Err(ApplicationError::RuleNotApplicable),
-    }
-}
-
-// #[register_rule(("Minion", 99))]
-// fn eq_to_leq_geq(expr: &Expr, _: &Model) -> ApplicationResult {
-//     match expr {
-//         Expr::Eq(metadata, a, b) => {
-<<<<<<< HEAD
-//             if let Expr::SafeDiv(_, x, y) = a.as_ref() {
-//                 if !(b.is_reference() || b.is_constant()) {
-//                     return Err(ApplicationError::RuleNotApplicable);
-//                 }
-//                 Ok(Reduction::pure(Expr::DivEq(
-//                     metadata.clone_dirty(),
-//                     x.clone(),
-//                     y.clone(),
-//                     b.clone(),
-//                 )))
-//             } else if let Expr::SafeDiv(_, x, y) = b.as_ref() {
-//                 if !(a.is_reference() || a.is_constant()) {
-//                     return Err(ApplicationError::RuleNotApplicable);
-//                 }
-//                 Ok(Reduction::pure(Expr::DivEq(
-//                     metadata.clone_dirty(),
-//                     x.clone(),
-//                     y.clone(),
-//                     a.clone(),
-//                 )))
-//             } else {
-//                 Err(ApplicationError::RuleNotApplicable)
-//             }
-=======
-//             return Ok(Reduction::pure(Expr::And(
-//                 metadata.clone(),
-//                 vec![
-//                     Expr::Leq(metadata.clone(), a.clone(), b.clone()),
-//                     Expr::Geq(metadata.clone(), a.clone(), b.clone()),
-//                 ],
-//             )));
->>>>>>> 88e5639d
-//         }
-//         _ => Err(ApplicationError::RuleNotApplicable),
-//     }
-// }
-
-<<<<<<< HEAD
-#[register_rule(("Minion", 100))]
-fn neq_to_alldiff(expr: &Expr, _: &Model) -> ApplicationResult {
-    match expr {
-        Expr::Neq(metadata, a, b) => Ok(Reduction::pure(Expr::AllDiff(
-            metadata.clone_dirty(),
-            vec![*a.clone(), *b.clone()],
-        ))),
-        _ => Err(ApplicationError::RuleNotApplicable),
-=======
-/**
- * Since Minion doesn't support some constraints with div (e.g. leq, neq), we add an auxiliary variable to represent the division result.
-*/
-#[register_rule(("Minion", 101))]
-fn flatten_safediv(expr: &Expr, mdl: &Model) -> ApplicationResult {
-    if expr.is_eq() || expr.is_leq() || expr.is_geq() || expr.is_neq() {
-        let mut sub = expr.children();
-
-        let mut new_vars = SymbolTable::new();
-        let mut new_top = vec![];
-
-        // replace every safe div child with a reference to a new variable
-        for c in sub.iter_mut() {
-            if let Expr::SafeDiv(_, a, b) = c.clone() {
-                let new_name = mdl.gensym();
-                let domain = c
-                    .domain_of(&mdl.variables)
-                    .ok_or(ApplicationError::DomainError)?;
-                new_vars.insert(new_name.clone(), DecisionVariable::new(domain));
-
-                new_top.push(Expr::DivEq(
-                    Metadata::new(),
-                    a.clone(),
-                    b.clone(),
-                    Box::new(Expr::Reference(Metadata::new(), new_name.clone())),
-                ));
-
-                *c = Expr::Reference(Metadata::new(), new_name.clone());
-            }
-        }
-        if !new_top.is_empty() {
-            return Ok(Reduction::new(
-                expr.with_children(sub)
-                    .or(Err(ApplicationError::RuleNotApplicable))?,
-                Expr::And(Metadata::new(), new_top),
-                new_vars,
-            ));
-        }
->>>>>>> 88e5639d
-    }
-    Err(ApplicationError::RuleNotApplicable)
-}
-
-#[register_rule(("Minion", 100))]
-fn div_eq_to_diveq(expr: &Expr, _: &Model) -> ApplicationResult {
-    match expr {
-        Expr::Eq(metadata, a, b) => {
-<<<<<<< HEAD
             if let Ok(exprs) = sum_to_vector(a) {
                 Ok(Reduction::pure(Expr::SumEq(
                     metadata.clone_dirty(),
@@ -361,13 +123,193 @@
                 Ok(Reduction::pure(Expr::SumEq(
                     metadata.clone_dirty(),
                     exprs,
-=======
+                    a.clone(),
+                )))
+            } else {
+                Err(ApplicationError::RuleNotApplicable)
+            }
+        }
+        _ => Err(ApplicationError::RuleNotApplicable),
+    }
+}
+
+/**
+ * Convert a `SumEq` to an `And(SumGeq, SumLeq)`
+ * This is a workaround for Minion not having support for a flat "equals" operation on sums
+ * ```text
+ * sumeq([a, b], c) -> watched_and({
+ *   sumleq([a, b], c),
+ *   sumgeq([a, b], c)
+ * })
+ * ```
+ * I. e.
+ * ```text
+ * ((a + b) >= c) && ((a + b) <= c)
+ * a + b = c
+ * ```
+ */
+#[register_rule(("Minion", 100))]
+fn sumeq_to_minion(expr: &Expr, _: &Model) -> ApplicationResult {
+    match expr {
+        Expr::SumEq(metadata, exprs, eq_to) => Ok(Reduction::pure(Expr::And(
+            Metadata::new(),
+            vec![
+                Expr::SumGeq(Metadata::new(), exprs.clone(), Box::from(*eq_to.clone())),
+                Expr::SumLeq(Metadata::new(), exprs.clone(), Box::from(*eq_to.clone())),
+            ],
+        ))),
+        _ => Err(ApplicationError::RuleNotApplicable),
+    }
+}
+
+/**
+* Convert a Lt to an Ineq:
+
+* ```text
+* a < b => a - b < -1
+* ```
+*/
+#[register_rule(("Minion", 100))]
+fn lt_to_ineq(expr: &Expr, _: &Model) -> ApplicationResult {
+    match expr {
+        Expr::Lt(metadata, a, b) => Ok(Reduction::pure(Expr::Ineq(
+            metadata.clone_dirty(),
+            a.clone(),
+            b.clone(),
+            Box::new(Expr::Constant(Metadata::new(), Const::Int(-1))),
+        ))),
+        _ => Err(ApplicationError::RuleNotApplicable),
+    }
+}
+
+/**
+* Convert a Gt to an Ineq:
+*
+* ```text
+* a > b => b - a < -1
+* ```
+*/
+#[register_rule(("Minion", 100))]
+fn gt_to_ineq(expr: &Expr, _: &Model) -> ApplicationResult {
+    match expr {
+        Expr::Gt(metadata, a, b) => Ok(Reduction::pure(Expr::Ineq(
+            metadata.clone_dirty(),
+            b.clone(),
+            a.clone(),
+            Box::new(Expr::Constant(Metadata::new(), Const::Int(-1))),
+        ))),
+        _ => Err(ApplicationError::RuleNotApplicable),
+    }
+}
+
+/**
+* Convert a Geq to an Ineq:
+*
+* ```text
+* a >= b => b - a < 0
+* ```
+*/
+#[register_rule(("Minion", 100))]
+fn geq_to_ineq(expr: &Expr, _: &Model) -> ApplicationResult {
+    match expr {
+        Expr::Geq(metadata, a, b) => Ok(Reduction::pure(Expr::Ineq(
+            metadata.clone_dirty(),
+            b.clone(),
+            a.clone(),
+            Box::new(Expr::Constant(Metadata::new(), Const::Int(0))),
+        ))),
+        _ => Err(ApplicationError::RuleNotApplicable),
+    }
+}
+
+/**
+* Convert a Leq to an Ineq:
+*
+* ```text
+* a <= b => a - b < 0
+* ```
+*/
+#[register_rule(("Minion", 100))]
+fn leq_to_ineq(expr: &Expr, _: &Model) -> ApplicationResult {
+    match expr {
+        Expr::Leq(metadata, a, b) => Ok(Reduction::pure(Expr::Ineq(
+            metadata.clone_dirty(),
+            a.clone(),
+            b.clone(),
+            Box::new(Expr::Constant(Metadata::new(), Const::Int(0))),
+        ))),
+        _ => Err(ApplicationError::RuleNotApplicable),
+    }
+}
+
+// #[register_rule(("Minion", 99))]
+// fn eq_to_leq_geq(expr: &Expr, _: &Model) -> ApplicationResult {
+//     match expr {
+//         Expr::Eq(metadata, a, b) => {
+//             return Ok(Reduction::pure(Expr::And(
+//                 metadata.clone(),
+//                 vec![
+//                     Expr::Leq(metadata.clone(), a.clone(), b.clone()),
+//                     Expr::Geq(metadata.clone(), a.clone(), b.clone()),
+//                 ],
+//             )));
+//         }
+//         _ => Err(ApplicationError::RuleNotApplicable),
+//     }
+// }
+
+/**
+ * Since Minion doesn't support some constraints with div (e.g. leq, neq), we add an auxiliary variable to represent the division result.
+*/
+#[register_rule(("Minion", 101))]
+fn flatten_safediv(expr: &Expr, mdl: &Model) -> ApplicationResult {
+    if expr.is_eq() || expr.is_leq() || expr.is_geq() || expr.is_neq() {
+        let mut sub = expr.children();
+
+        let mut new_vars = SymbolTable::new();
+        let mut new_top = vec![];
+
+        // replace every safe div child with a reference to a new variable
+        for c in sub.iter_mut() {
+            if let Expr::SafeDiv(_, a, b) = c.clone() {
+                let new_name = mdl.gensym();
+                let domain = c
+                    .domain_of(&mdl.variables)
+                    .ok_or(ApplicationError::DomainError)?;
+                new_vars.insert(new_name.clone(), DecisionVariable::new(domain));
+
+                new_top.push(Expr::DivEq(
+                    Metadata::new(),
+                    a.clone(),
+                    b.clone(),
+                    Box::new(Expr::Reference(Metadata::new(), new_name.clone())),
+                ));
+
+                *c = Expr::Reference(Metadata::new(), new_name.clone());
+            }
+        }
+        if !new_top.is_empty() {
+            return Ok(Reduction::new(
+                expr.with_children(sub)
+                    .or(Err(ApplicationError::RuleNotApplicable))?,
+                Expr::And(Metadata::new(), new_top),
+                new_vars,
+            ));
+        }
+    }
+    Err(ApplicationError::RuleNotApplicable)
+}
+
+#[register_rule(("Minion", 100))]
+fn div_eq_to_diveq(expr: &Expr, _: &Model) -> ApplicationResult {
+    match expr {
+        Expr::Eq(metadata, a, b) => {
             if let Expr::SafeDiv(_, x, y) = a.as_ref() {
                 if !(b.is_reference() || b.is_constant()) {
                     return Err(ApplicationError::RuleNotApplicable);
                 }
                 Ok(Reduction::pure(Expr::DivEq(
-                    metadata.clone(),
+                    metadata.clone_dirty(),
                     x.clone(),
                     y.clone(),
                     b.clone(),
@@ -377,10 +319,9 @@
                     return Err(ApplicationError::RuleNotApplicable);
                 }
                 Ok(Reduction::pure(Expr::DivEq(
-                    metadata.clone(),
+                    metadata.clone_dirty(),
                     x.clone(),
                     y.clone(),
->>>>>>> 88e5639d
                     a.clone(),
                 )))
             } else {
