module.exports = grammar ({
  name: 'essence',

  extras: $ => [
    $.single_line_comment,
    /\s/,
<<<<<<< HEAD
    $.language_label

=======
    $.language_declaration
>>>>>>> 7c64397f
  ],

  rules: {
    // Top-level statements
    program: $ => repeat(choice(
      seq(
        // Single Essence expression.
        // Not part of Essence syntax but used to parse Essence fragments outside a full Essence file.
        "_FRAGMENT_EXPRESSION",
        commaSep1(choice(
          field("atom", $.atom),
          field("bool_expr", $.bool_expr),
          field("comparison_expr", $.comparison_expr),
          field("arithmetic_expr", $.arithmetic_expr)
        ))
      ),
      seq("find", commaSep1(field("find_statement", $.find_statement))),
      seq(
        "such that", 
        commaSep1(choice(field("bool_expr", $.bool_expr), field("atom", $.atom), field("comparison_expr", $.comparison_expr))), 
      ),
      seq("letting", commaSep1(field("letting_statement", $.letting_statement))),
      field("dominance_relation", $.dominance_relation),
      // field("find", $.FIND),
      // field("letting", $.LETTING),
      // field("such_that", $.SUCH_THAT),
    )),

    SUCH_THAT: $ => "such that",
    FIND: $ => "find",
    LETTING: $ => "letting",
    COLON: $ => ":",

    single_line_comment: $ => token(seq('$', /.*/)),

<<<<<<< HEAD
    language_label: $ => token(seq("language", /.*/)),
=======
    language_declaration: $ => token(seq("language", /.*/)),
>>>>>>> 7c64397f

    //general
    constant: $ => choice(
      field("integer", $.integer),
      field("true", $.TRUE),
      field("false", $.FALSE)
    ),

    integer: $ => choice(/[0-9]+/, /-[0-9]+/),
    //integer: $ => token(/[0-9]+/),

    TRUE: $ => choice("true", "TRUE"),

    FALSE: $ => choice("false", "FALSE"),

    identifier: $ => /[a-zA-Z_][a-zA-Z0-9_]*/,

    //meta-variable (aka template argument)
    metavar: $ => seq("&", field("identifier", $.identifier)),

    //find statements
    find_statement: $ => seq(
      field("variables", $.variable_list),
      field("colon", $.COLON),
      field("domain", $.domain),
    ),
    variable_list: $ => commaSep1($.identifier),

    domain: $ => choice(
      field("bool_domain", $.bool_domain),
      field("int_domain", $.int_domain),
      field("variable_domain", $.identifier),
      field("tuple_domain", $.tuple_domain),
      field("matrix_domain", $.matrix_domain),
      field("record_domain", $.record_domain),
    ),
    bool_domain: $ => "bool",

    int_domain: $ => seq(
      "int",
      optional(seq(
        "(",
        field("ranges", $.range_list),
        ")"
      ))
    ),

    range_list: $ => prec(2, commaSep1(choice($.int_range, $.integer))),

    int_range: $ => seq(
      optional(field("lower", $.arithmetic_expr)), 
      "..", 
      optional(field("upper", $.arithmetic_expr))
    ),

    tuple_domain: $ => seq(
      optional("tuple"),
      "(",
      commaSep1($.domain),
      ")"
    ),

    matrix_domain: $ => seq(
      "matrix",
      "indexed",
      "by",
      "[",
      field("index_domain_list", $.index_domain_list),
      "]",
      "of",
      field("value_domain", $.domain)
    ),

    record_domain: $ => seq(
      "record",
      "{",
      commaSep1(field("name_domain_pair", $.name_domain_pair)),
      "}"
    ),

    name_domain_pair: $ => seq(
      field("name", $.identifier),
      ":",
      field("domain", $.domain)
    ),

    index_domain_list: $ => commaSep1(choice($.int_domain, $.bool_domain)),

    //letting statements
    letting_statement: $ => seq(
      field("variable_list", $.variable_list), 
      field("be", "be"), 
      optional(field ("domain", "domain")),
      field("expr_or_domain", choice($.bool_expr, $.arithmetic_expr, $.domain))
    ),

    // Constraints 
    bool_expr: $ => prec(2, choice(
      field("atom", $.atom),
      field("not_expression", $.not_expr),
      field("and_expression", $.and_expr),
      field("or_expression", $.or_expr),
      field("implication", $.implication),
      field("iff_expr", $.iff_expr),
      field("quantifier_expression_bool", $.quantifier_expr_bool),
      field("sub_bool_expression", $.sub_bool_expr),
    )),

    not_expr: $ => prec(20, seq("!", field("expression", choice($.bool_expr, $.comparison_expr, $.atom)))),
    
    and_expr: $ => prec(-1, prec.left(seq(
      field("left", choice($.bool_expr, $.comparison_expr, $.atom)), 
      field("operator", "/\\"),
      field("right", choice($.bool_expr, $.comparison_expr, $.atom))
    ))),
    
    or_expr: $ => prec(-2, prec.left(seq(
      field("left", choice($.bool_expr, $.comparison_expr, $.atom)), 
      field("operator", "\\/"),
      field("right", choice($.bool_expr, $.comparison_expr, $.atom))
    ))),
    
    implication: $ => prec(-4, prec.left(seq(
      field("left", choice($.bool_expr, $.comparison_expr, $.atom)), 
      field("operator", "->"), 
      field("right", choice($.bool_expr, $.comparison_expr, $.atom))
    ))),

    iff_expr: $ => prec(-4, prec.left(seq(
      field("left", choice($.bool_expr, $.comparison_expr, $.atom)), 
      field("operator", "<->"), 
      field("right", choice($.bool_expr, $.comparison_expr, $.atom))
    ))),

    toInt_expr: $ => seq("toInt","(", field("expression", $.bool_expr), ")"),

    quantifier_expr_bool: $ => prec(-10, seq(
      field("quantifier", choice("and", "or", "allDiff")),
      "(",
      field("arg", choice($.matrix, $.tuple_matrix_record_index_or_slice, $.identifier)),
      ")"
    )),

    from_solution: $ => seq(
      "fromSolution",
      "(",
      field("variable", $.identifier),
      ")"
    ),

    comparison_expr: $ => prec(5, prec.left(seq(
      field("left", choice($.bool_expr, $.arithmetic_expr)), 
      field("operator", choice("=", "!=", "<=", ">=", "<", ">")),
      field("right", choice($.bool_expr, $.arithmetic_expr))
    ))),

    sub_bool_expr: $ => prec(1, seq("(", field("expression", choice($.bool_expr, $.comparison_expr)), ")")),
    
    arithmetic_expr: $ => prec(3, choice(
      field("atom", $.atom),
      field("toInt_expr", $.toInt_expr),
      field("negative_expression", $.negative_expr),
      field("absolute_value", $.abs_value),
      field("exponentiation", $.exponent),
      field("product_expression", $.product_expr),
      field("sum_expression", $.sum_expr),
      field("sub_arith_expression", $.sub_arith_expr),
      field("quantifier_expression_arith", $.quantifier_expr_arith),
    )),

    atom: $ => prec(-1, choice(
      field("constant", $.constant),
      field("variable", $.identifier),
      field("metavar", $.metavar),
      field("tuple", $.tuple),
      field("matrix", $.matrix),
      field("record", $.record),
      field("from_solution", $.from_solution),
      field("tuple_matrix_record_index_or_slice", $.tuple_matrix_record_index_or_slice),
    )),

    tuple: $ => prec(-5, seq(
      "(",
      field("element", $.arithmetic_expr),
      ",",
      field("element", commaSep1($.arithmetic_expr)),
      ")"
    )),

    matrix: $ => seq(
      "[",
      field("elements", commaSep1($.arithmetic_expr)),
      optional(field("domain", seq(
        ";",
        choice($.int_domain, $.bool_domain) 
      ))),
      "]"
    ),

    record: $ => seq(
      "record",
      "{",
      commaSep1(field("name_value_pair", $.name_value_pair)),
      "}"
    ),

    name_value_pair: $ => seq(
      field("name", $.identifier),
      "=",
      field("value", choice($.arithmetic_expr, $.bool_expr, $.comparison_expr))
    ),

    tuple_matrix_record_index_or_slice: $ => seq(
      field("tuple_or_matrix", choice($.identifier, $.tuple, $.matrix)),
      "[",
      field("indices", $.indices),
      "]"
    ),

    indices: $ => commaSep1(choice(field("index", $.arithmetic_expr), field("null_index", $.null_index))),

    null_index: $ => "..",

    sub_arith_expr: $ => seq("(", field("expression", $.arithmetic_expr), ")"),

    negative_expr: $ => prec(15, prec.left(seq("-", field("expression", $.arithmetic_expr)))),
    
    abs_value: $ => prec(20, seq("|", field("expression", $.arithmetic_expr), "|")),
    
    exponent: $ => prec(18, prec.right(seq(
      field("left", $.arithmetic_expr), 
      field("operator", "**"),
      field("right", $.arithmetic_expr)
    ))),

    product_expr: $ => prec(10, prec.left(seq(
      field("left", $.arithmetic_expr), 
      field("operator", $.mulitcative_op), 
      field("right", $.arithmetic_expr)
    ))),
    
    mulitcative_op: $ => choice("*", "/", "%"),
    
    sum_expr: $ => prec(1, prec.left(seq(
      field("left", $.arithmetic_expr), 
      field("operator", $.additive_op), 
      field("right", $.arithmetic_expr)
    ))),

    additive_op: $ => choice("+", "-"),

    quantifier_expr_arith: $ => prec(-10, seq(
      field("quantifier", choice("min", "max", "sum")),
      "(",
      field("arg", choice($.matrix, $.tuple_matrix_record_index_or_slice, $.identifier)),
      ")"
    )),

    dominance_relation: $ => seq(
      "dominanceRelation",
      field("expression", choice($.bool_expr, $.comparison_expr, $.arithmetic_expr)),
    )
  }
});

function commaSep1(rule) {
  return seq(rule, optional(repeat(seq(",", rule))), optional(","));
}<|MERGE_RESOLUTION|>--- conflicted
+++ resolved
@@ -4,12 +4,7 @@
   extras: $ => [
     $.single_line_comment,
     /\s/,
-<<<<<<< HEAD
-    $.language_label
-
-=======
     $.language_declaration
->>>>>>> 7c64397f
   ],
 
   rules: {
@@ -45,11 +40,7 @@
 
     single_line_comment: $ => token(seq('$', /.*/)),
 
-<<<<<<< HEAD
-    language_label: $ => token(seq("language", /.*/)),
-=======
     language_declaration: $ => token(seq("language", /.*/)),
->>>>>>> 7c64397f
 
     //general
     constant: $ => choice(
