[
  {
    "type": "COLON",
    "named": true,
    "fields": {}
  },
  {
    "type": "FALSE",
    "named": true,
    "fields": {}
  },
  {
    "type": "TRUE",
    "named": true,
    "fields": {}
  },
  {
    "type": "abs_value",
    "named": true,
    "fields": {
      "expression": {
        "multiple": false,
        "required": true,
        "types": [
          {
            "type": "arithmetic_expr",
            "named": true
          }
        ]
      }
    }
  },
  {
    "type": "additive_op",
    "named": true,
    "fields": {}
  },
  {
    "type": "and_expr",
    "named": true,
    "fields": {
      "left": {
        "multiple": false,
        "required": true,
        "types": [
          {
            "type": "atom",
            "named": true
          },
          {
            "type": "bool_expr",
            "named": true
          },
          {
            "type": "comparison_expr",
            "named": true
          }
        ]
      },
      "operator": {
        "multiple": false,
        "required": true,
        "types": [
          {
            "type": "/\\",
            "named": false
          }
        ]
      },
      "right": {
        "multiple": false,
        "required": true,
        "types": [
          {
            "type": "atom",
            "named": true
          },
          {
            "type": "bool_expr",
            "named": true
          },
          {
            "type": "comparison_expr",
            "named": true
          }
        ]
      }
    }
  },
  {
    "type": "arithmetic_expr",
    "named": true,
    "fields": {
      "absolute_value": {
        "multiple": false,
        "required": false,
        "types": [
          {
            "type": "abs_value",
            "named": true
          }
        ]
      },
      "atom": {
        "multiple": false,
        "required": false,
        "types": [
          {
            "type": "atom",
            "named": true
          }
        ]
      },
      "exponentiation": {
        "multiple": false,
        "required": false,
        "types": [
          {
            "type": "exponent",
            "named": true
          }
        ]
      },
      "negative_expression": {
        "multiple": false,
        "required": false,
        "types": [
          {
            "type": "negative_expr",
            "named": true
          }
        ]
      },
      "product_expression": {
        "multiple": false,
        "required": false,
        "types": [
          {
            "type": "product_expr",
            "named": true
          }
        ]
      },
      "quantifier_expression_arith": {
        "multiple": false,
        "required": false,
        "types": [
          {
            "type": "quantifier_expr_arith",
            "named": true
          }
        ]
      },
      "sub_arith_expression": {
        "multiple": false,
        "required": false,
        "types": [
          {
            "type": "sub_arith_expr",
            "named": true
          }
        ]
      },
      "sum_expression": {
        "multiple": false,
        "required": false,
        "types": [
          {
            "type": "sum_expr",
            "named": true
          }
        ]
      },
      "toInt_expr": {
        "multiple": false,
        "required": false,
        "types": [
          {
            "type": "toInt_expr",
            "named": true
          }
        ]
      }
    }
  },
  {
    "type": "atom",
    "named": true,
    "fields": {
      "constant": {
        "multiple": false,
        "required": false,
        "types": [
          {
            "type": "constant",
            "named": true
          }
        ]
      },
      "from_solution": {
        "multiple": false,
        "required": false,
        "types": [
          {
            "type": "from_solution",
            "named": true
          }
        ]
      },
      "matrix": {
        "multiple": false,
        "required": false,
        "types": [
          {
            "type": "matrix",
            "named": true
          }
        ]
      },
      "metavar": {
        "multiple": false,
        "required": false,
        "types": [
          {
            "type": "metavar",
            "named": true
          }
        ]
      },
      "record": {
        "multiple": false,
        "required": false,
        "types": [
          {
            "type": "record",
            "named": true
          }
        ]
      },
      "tuple": {
        "multiple": false,
        "required": false,
        "types": [
          {
            "type": "tuple",
            "named": true
          }
        ]
      },
      "tuple_matrix_record_index_or_slice": {
        "multiple": false,
        "required": false,
        "types": [
          {
            "type": "tuple_matrix_record_index_or_slice",
            "named": true
          }
        ]
      },
      "variable": {
        "multiple": false,
        "required": false,
        "types": [
          {
            "type": "identifier",
            "named": true
          }
        ]
      }
    }
  },
  {
    "type": "bool_expr",
    "named": true,
    "fields": {
      "and_expression": {
        "multiple": false,
        "required": false,
        "types": [
          {
            "type": "and_expr",
            "named": true
          }
        ]
      },
      "atom": {
        "multiple": false,
        "required": false,
        "types": [
          {
            "type": "atom",
            "named": true
          }
        ]
      },
      "iff_expr": {
        "multiple": false,
        "required": false,
        "types": [
          {
            "type": "iff_expr",
            "named": true
          }
        ]
      },
      "implication": {
        "multiple": false,
        "required": false,
        "types": [
          {
            "type": "implication",
            "named": true
          }
        ]
      },
      "not_expression": {
        "multiple": false,
        "required": false,
        "types": [
          {
            "type": "not_expr",
            "named": true
          }
        ]
      },
      "or_expression": {
        "multiple": false,
        "required": false,
        "types": [
          {
            "type": "or_expr",
            "named": true
          }
        ]
      },
      "quantifier_expression_bool": {
        "multiple": false,
        "required": false,
        "types": [
          {
            "type": "quantifier_expr_bool",
            "named": true
          }
        ]
      },
      "sub_bool_expression": {
        "multiple": false,
        "required": false,
        "types": [
          {
            "type": "sub_bool_expr",
            "named": true
          }
        ]
      }
    }
  },
  {
    "type": "comparison_expr",
    "named": true,
    "fields": {
      "left": {
        "multiple": false,
        "required": true,
        "types": [
          {
            "type": "arithmetic_expr",
            "named": true
          },
          {
            "type": "bool_expr",
            "named": true
          }
        ]
      },
      "operator": {
        "multiple": false,
        "required": true,
        "types": [
          {
            "type": "!=",
            "named": false
          },
          {
            "type": "<",
            "named": false
          },
          {
            "type": "<=",
            "named": false
          },
          {
            "type": "=",
            "named": false
          },
          {
            "type": ">",
            "named": false
          },
          {
            "type": ">=",
            "named": false
          }
        ]
      },
      "right": {
        "multiple": false,
        "required": true,
        "types": [
          {
            "type": "arithmetic_expr",
            "named": true
          },
          {
            "type": "bool_expr",
            "named": true
          }
        ]
      }
    }
  },
  {
    "type": "constant",
    "named": true,
    "fields": {
      "false": {
        "multiple": false,
        "required": false,
        "types": [
          {
            "type": "FALSE",
            "named": true
          }
        ]
      },
      "integer": {
        "multiple": false,
        "required": false,
        "types": [
          {
            "type": "integer",
            "named": true
          }
        ]
      },
      "true": {
        "multiple": false,
        "required": false,
        "types": [
          {
            "type": "TRUE",
            "named": true
          }
        ]
      }
    }
  },
  {
    "type": "domain",
    "named": true,
    "fields": {
      "bool_domain": {
        "multiple": false,
        "required": false,
        "types": [
          {
            "type": "bool_domain",
            "named": true
          }
        ]
      },
      "int_domain": {
        "multiple": false,
        "required": false,
        "types": [
          {
            "type": "int_domain",
            "named": true
          }
        ]
      },
      "matrix_domain": {
        "multiple": false,
        "required": false,
        "types": [
          {
            "type": "matrix_domain",
            "named": true
          }
        ]
      },
      "record_domain": {
        "multiple": false,
        "required": false,
        "types": [
          {
            "type": "record_domain",
            "named": true
          }
        ]
      },
      "tuple_domain": {
        "multiple": false,
        "required": false,
        "types": [
          {
            "type": "tuple_domain",
            "named": true
          }
        ]
      },
      "variable_domain": {
        "multiple": false,
        "required": false,
        "types": [
          {
            "type": "identifier",
            "named": true
          }
        ]
      }
    }
  },
  {
    "type": "dominance_relation",
    "named": true,
    "fields": {
      "expression": {
        "multiple": false,
        "required": true,
        "types": [
          {
            "type": "arithmetic_expr",
            "named": true
          },
          {
            "type": "bool_expr",
            "named": true
          },
          {
            "type": "comparison_expr",
            "named": true
          }
        ]
      }
    }
  },
  {
    "type": "exponent",
    "named": true,
    "fields": {
      "left": {
        "multiple": false,
        "required": true,
        "types": [
          {
            "type": "arithmetic_expr",
            "named": true
          }
        ]
      },
      "operator": {
        "multiple": false,
        "required": true,
        "types": [
          {
            "type": "**",
            "named": false
          }
        ]
      },
      "right": {
        "multiple": false,
        "required": true,
        "types": [
          {
            "type": "arithmetic_expr",
            "named": true
          }
        ]
      }
    }
  },
  {
    "type": "find_statement",
    "named": true,
    "fields": {
      "colon": {
        "multiple": false,
        "required": true,
        "types": [
          {
            "type": "COLON",
            "named": true
          }
        ]
      },
      "domain": {
        "multiple": false,
        "required": true,
        "types": [
          {
            "type": "domain",
            "named": true
          }
        ]
      },
      "variables": {
        "multiple": false,
        "required": true,
        "types": [
          {
            "type": "variable_list",
            "named": true
          }
        ]
      }
    }
  },
  {
    "type": "from_solution",
    "named": true,
    "fields": {
      "variable": {
        "multiple": false,
        "required": true,
        "types": [
          {
            "type": "identifier",
            "named": true
          }
        ]
      }
    }
  },
  {
    "type": "iff_expr",
    "named": true,
    "fields": {
      "left": {
        "multiple": false,
        "required": true,
        "types": [
          {
            "type": "atom",
            "named": true
          },
          {
            "type": "bool_expr",
            "named": true
          },
          {
            "type": "comparison_expr",
            "named": true
          }
        ]
      },
      "operator": {
        "multiple": false,
        "required": true,
        "types": [
          {
            "type": "<->",
            "named": false
          }
        ]
      },
      "right": {
        "multiple": false,
        "required": true,
        "types": [
          {
            "type": "atom",
            "named": true
          },
          {
            "type": "bool_expr",
            "named": true
          },
          {
            "type": "comparison_expr",
            "named": true
          }
        ]
      }
    }
  },
  {
    "type": "implication",
    "named": true,
    "fields": {
      "left": {
        "multiple": false,
        "required": true,
        "types": [
          {
            "type": "atom",
            "named": true
          },
          {
            "type": "bool_expr",
            "named": true
          },
          {
            "type": "comparison_expr",
            "named": true
          }
        ]
      },
      "operator": {
        "multiple": false,
        "required": true,
        "types": [
          {
            "type": "->",
            "named": false
          }
        ]
      },
      "right": {
        "multiple": false,
        "required": true,
        "types": [
          {
            "type": "atom",
            "named": true
          },
          {
            "type": "bool_expr",
            "named": true
          },
          {
            "type": "comparison_expr",
            "named": true
          }
        ]
      }
    }
  },
  {
    "type": "index_domain_list",
    "named": true,
    "fields": {},
    "children": {
      "multiple": true,
      "required": true,
      "types": [
        {
          "type": "bool_domain",
          "named": true
        },
        {
          "type": "int_domain",
          "named": true
        }
      ]
    }
  },
  {
    "type": "indices",
    "named": true,
    "fields": {
      "index": {
        "multiple": true,
        "required": false,
        "types": [
          {
            "type": "arithmetic_expr",
            "named": true
          }
        ]
      },
      "null_index": {
        "multiple": true,
        "required": false,
        "types": [
          {
            "type": "null_index",
            "named": true
          }
        ]
      }
    }
  },
  {
    "type": "int_domain",
    "named": true,
    "fields": {
      "ranges": {
        "multiple": false,
        "required": false,
        "types": [
          {
            "type": "range_list",
            "named": true
          }
        ]
      }
    }
  },
  {
    "type": "int_range",
    "named": true,
    "fields": {
      "lower": {
        "multiple": false,
        "required": false,
        "types": [
          {
            "type": "arithmetic_expr",
            "named": true
          }
        ]
      },
      "upper": {
        "multiple": false,
        "required": false,
        "types": [
          {
            "type": "arithmetic_expr",
            "named": true
          }
        ]
      }
    }
  },
  {
    "type": "integer",
    "named": true,
    "fields": {}
  },
  {
    "type": "letting_statement",
    "named": true,
    "fields": {
      "be": {
        "multiple": false,
        "required": true,
        "types": [
          {
            "type": "be",
            "named": false
          }
        ]
      },
      "domain": {
        "multiple": false,
        "required": false,
        "types": [
          {
            "type": "domain",
            "named": false
          }
        ]
      },
      "expr_or_domain": {
        "multiple": false,
        "required": true,
        "types": [
          {
            "type": "arithmetic_expr",
            "named": true
          },
          {
            "type": "bool_expr",
            "named": true
          },
          {
            "type": "domain",
            "named": true
          }
        ]
      },
      "variable_list": {
        "multiple": false,
        "required": true,
        "types": [
          {
            "type": "variable_list",
            "named": true
          }
        ]
      }
    }
  },
  {
    "type": "matrix",
    "named": true,
    "fields": {
      "domain": {
        "multiple": true,
        "required": false,
        "types": [
          {
            "type": ";",
            "named": false
          },
          {
            "type": "bool_domain",
            "named": true
          },
          {
            "type": "int_domain",
            "named": true
          }
        ]
      },
      "elements": {
        "multiple": true,
        "required": true,
        "types": [
          {
            "type": ",",
            "named": false
          },
          {
            "type": "arithmetic_expr",
            "named": true
          }
        ]
      }
    }
  },
  {
    "type": "matrix_domain",
    "named": true,
    "fields": {
      "index_domain_list": {
        "multiple": false,
        "required": true,
        "types": [
          {
            "type": "index_domain_list",
            "named": true
          }
        ]
      },
      "value_domain": {
        "multiple": false,
        "required": true,
        "types": [
          {
            "type": "domain",
            "named": true
          }
        ]
      }
    }
  },
  {
    "type": "metavar",
    "named": true,
    "fields": {
      "identifier": {
        "multiple": false,
        "required": true,
        "types": [
          {
            "type": "identifier",
            "named": true
          }
        ]
      }
    }
  },
  {
    "type": "mulitcative_op",
    "named": true,
    "fields": {}
  },
  {
    "type": "name_domain_pair",
    "named": true,
    "fields": {
      "domain": {
        "multiple": false,
        "required": true,
        "types": [
          {
            "type": "domain",
            "named": true
          }
        ]
      },
      "name": {
        "multiple": false,
        "required": true,
        "types": [
          {
            "type": "identifier",
            "named": true
          }
        ]
      }
    }
  },
  {
    "type": "name_value_pair",
    "named": true,
    "fields": {
      "name": {
        "multiple": false,
        "required": true,
        "types": [
          {
            "type": "identifier",
            "named": true
          }
        ]
      },
      "value": {
        "multiple": false,
        "required": true,
        "types": [
          {
            "type": "arithmetic_expr",
            "named": true
          },
          {
            "type": "bool_expr",
            "named": true
          },
          {
            "type": "comparison_expr",
            "named": true
          }
        ]
      }
    }
  },
  {
    "type": "negative_expr",
    "named": true,
    "fields": {
      "expression": {
        "multiple": false,
        "required": true,
        "types": [
          {
            "type": "arithmetic_expr",
            "named": true
          }
        ]
      }
    }
  },
  {
    "type": "not_expr",
    "named": true,
    "fields": {
      "expression": {
        "multiple": false,
        "required": true,
        "types": [
          {
            "type": "atom",
            "named": true
          },
          {
            "type": "bool_expr",
            "named": true
          },
          {
            "type": "comparison_expr",
            "named": true
          }
        ]
      }
    }
  },
  {
    "type": "null_index",
    "named": true,
    "fields": {}
  },
  {
    "type": "or_expr",
    "named": true,
    "fields": {
      "left": {
        "multiple": false,
        "required": true,
        "types": [
          {
            "type": "atom",
            "named": true
          },
          {
            "type": "bool_expr",
            "named": true
          },
          {
            "type": "comparison_expr",
            "named": true
          }
        ]
      },
      "operator": {
        "multiple": false,
        "required": true,
        "types": [
          {
            "type": "\\/",
            "named": false
          }
        ]
      },
      "right": {
        "multiple": false,
        "required": true,
        "types": [
          {
            "type": "atom",
            "named": true
          },
          {
            "type": "bool_expr",
            "named": true
          },
          {
            "type": "comparison_expr",
            "named": true
          }
        ]
      }
    }
  },
  {
    "type": "product_expr",
    "named": true,
    "fields": {
      "left": {
        "multiple": false,
        "required": true,
        "types": [
          {
            "type": "arithmetic_expr",
            "named": true
          }
        ]
      },
      "operator": {
        "multiple": false,
        "required": true,
        "types": [
          {
            "type": "mulitcative_op",
            "named": true
          }
        ]
      },
      "right": {
        "multiple": false,
        "required": true,
        "types": [
          {
            "type": "arithmetic_expr",
            "named": true
          }
        ]
      }
    }
  },
  {
    "type": "program",
    "named": true,
    "root": true,
    "fields": {
      "arithmetic_expr": {
        "multiple": true,
        "required": false,
        "types": [
          {
            "type": "arithmetic_expr",
            "named": true
          }
        ]
      },
      "atom": {
        "multiple": true,
        "required": false,
        "types": [
          {
            "type": "atom",
            "named": true
          }
        ]
      },
      "bool_expr": {
        "multiple": true,
        "required": false,
        "types": [
          {
            "type": "bool_expr",
            "named": true
          }
        ]
      },
      "comparison_expr": {
        "multiple": true,
        "required": false,
        "types": [
          {
            "type": "comparison_expr",
            "named": true
          }
        ]
      },
      "dominance_relation": {
        "multiple": true,
        "required": false,
        "types": [
          {
            "type": "dominance_relation",
            "named": true
          }
        ]
      },
      "find_statement": {
        "multiple": true,
        "required": false,
        "types": [
          {
            "type": "find_statement",
            "named": true
          }
        ]
      },
      "letting_statement": {
        "multiple": true,
        "required": false,
        "types": [
          {
            "type": "letting_statement",
            "named": true
          }
        ]
      }
    }
  },
  {
    "type": "quantifier_expr_arith",
    "named": true,
    "fields": {
      "arg": {
        "multiple": false,
        "required": true,
        "types": [
          {
            "type": "identifier",
            "named": true
          },
          {
            "type": "matrix",
            "named": true
          },
          {
            "type": "tuple_matrix_record_index_or_slice",
            "named": true
          }
        ]
      },
      "quantifier": {
        "multiple": false,
        "required": true,
        "types": [
          {
            "type": "max",
            "named": false
          },
          {
            "type": "min",
            "named": false
          },
          {
            "type": "sum",
            "named": false
          }
        ]
      }
    }
  },
  {
    "type": "quantifier_expr_bool",
    "named": true,
    "fields": {
      "arg": {
        "multiple": false,
        "required": true,
        "types": [
          {
            "type": "identifier",
            "named": true
          },
          {
            "type": "matrix",
            "named": true
          },
          {
            "type": "tuple_matrix_record_index_or_slice",
            "named": true
          }
        ]
      },
      "quantifier": {
        "multiple": false,
        "required": true,
        "types": [
          {
            "type": "allDiff",
            "named": false
          },
          {
            "type": "and",
            "named": false
          },
          {
            "type": "or",
            "named": false
          }
        ]
      }
    }
  },
  {
    "type": "range_list",
    "named": true,
    "fields": {},
    "children": {
      "multiple": true,
      "required": true,
      "types": [
        {
          "type": "int_range",
          "named": true
        },
        {
          "type": "integer",
          "named": true
        }
      ]
    }
  },
  {
    "type": "record",
    "named": true,
    "fields": {
      "name_value_pair": {
        "multiple": true,
        "required": true,
        "types": [
          {
            "type": "name_value_pair",
            "named": true
          }
        ]
      }
    }
  },
  {
    "type": "record_domain",
    "named": true,
    "fields": {
      "name_domain_pair": {
        "multiple": true,
        "required": true,
        "types": [
          {
            "type": "name_domain_pair",
            "named": true
          }
        ]
      }
    }
  },
  {
    "type": "sub_arith_expr",
    "named": true,
    "fields": {
      "expression": {
        "multiple": false,
        "required": true,
        "types": [
          {
            "type": "arithmetic_expr",
            "named": true
          }
        ]
      }
    }
  },
  {
    "type": "sub_bool_expr",
    "named": true,
    "fields": {
      "expression": {
        "multiple": false,
        "required": true,
        "types": [
          {
            "type": "bool_expr",
            "named": true
          },
          {
            "type": "comparison_expr",
            "named": true
          }
        ]
      }
    }
  },
  {
    "type": "sum_expr",
    "named": true,
    "fields": {
      "left": {
        "multiple": false,
        "required": true,
        "types": [
          {
            "type": "arithmetic_expr",
            "named": true
          }
        ]
      },
      "operator": {
        "multiple": false,
        "required": true,
        "types": [
          {
            "type": "additive_op",
            "named": true
          }
        ]
      },
      "right": {
        "multiple": false,
        "required": true,
        "types": [
          {
            "type": "arithmetic_expr",
            "named": true
          }
        ]
      }
    }
  },
  {
    "type": "toInt_expr",
    "named": true,
    "fields": {},
    "children": {
      "multiple": false,
      "required": true,
      "types": [
        {
          "type": "bool_expr",
          "named": true
        }
      ]
    }
  },
  {
    "type": "tuple",
    "named": true,
    "fields": {
      "element": {
        "multiple": true,
        "required": true,
        "types": [
          {
            "type": ",",
            "named": false
          },
          {
            "type": "arithmetic_expr",
            "named": true
          }
        ]
      }
    }
  },
  {
    "type": "tuple_domain",
    "named": true,
    "fields": {},
    "children": {
      "multiple": true,
      "required": true,
      "types": [
        {
          "type": "domain",
          "named": true
        }
      ]
    }
  },
  {
    "type": "tuple_matrix_record_index_or_slice",
    "named": true,
    "fields": {
      "indices": {
        "multiple": false,
        "required": true,
        "types": [
          {
            "type": "indices",
            "named": true
          }
        ]
      },
      "tuple_or_matrix": {
        "multiple": false,
        "required": true,
        "types": [
          {
            "type": "identifier",
            "named": true
          },
          {
            "type": "matrix",
            "named": true
          },
          {
            "type": "tuple",
            "named": true
          }
        ]
      }
    }
  },
  {
    "type": "variable_list",
    "named": true,
    "fields": {},
    "children": {
      "multiple": true,
      "required": true,
      "types": [
        {
          "type": "identifier",
          "named": true
        }
      ]
    }
  },
  {
    "type": "!",
    "named": false
  },
  {
    "type": "!=",
    "named": false
  },
  {
    "type": "%",
    "named": false
  },
  {
    "type": "&",
    "named": false
  },
  {
    "type": "(",
    "named": false
  },
  {
    "type": ")",
    "named": false
  },
  {
    "type": "*",
    "named": false
  },
  {
    "type": "**",
    "named": false
  },
  {
    "type": "+",
    "named": false
  },
  {
    "type": ",",
    "named": false
  },
  {
    "type": "-",
    "named": false
  },
  {
    "type": "->",
    "named": false
  },
  {
    "type": "..",
    "named": false
  },
  {
    "type": "/",
    "named": false
  },
  {
    "type": "/\\",
    "named": false
  },
  {
    "type": ":",
    "named": false
  },
  {
    "type": ";",
    "named": false
  },
  {
    "type": "<",
    "named": false
  },
  {
    "type": "<->",
    "named": false
  },
  {
    "type": "<=",
    "named": false
  },
  {
    "type": "=",
    "named": false
  },
  {
    "type": ">",
    "named": false
  },
  {
    "type": ">=",
    "named": false
  },
  {
    "type": "FALSE",
    "named": false
  },
  {
    "type": "TRUE",
    "named": false
  },
  {
    "type": "[",
    "named": false
  },
  {
    "type": "\\/",
    "named": false
  },
  {
    "type": "]",
    "named": false
  },
  {
    "type": "_FRAGMENT_EXPRESSION",
    "named": false
  },
  {
    "type": "allDiff",
    "named": false
  },
  {
    "type": "and",
    "named": false
  },
  {
    "type": "be",
    "named": false
  },
  {
    "type": "bool_domain",
    "named": true
  },
  {
    "type": "by",
    "named": false
  },
  {
    "type": "domain",
    "named": false
  },
  {
    "type": "dominanceRelation",
    "named": false
  },
  {
<<<<<<< HEAD
    "type": "false",
    "named": false
  },
  {
=======
>>>>>>> 7c64397f
    "type": "find",
    "named": false
  },
  {
    "type": "fromSolution",
    "named": false
  },
  {
    "type": "identifier",
    "named": true
  },
  {
    "type": "indexed",
    "named": false
  },
  {
    "type": "int",
    "named": false
  },
  {
<<<<<<< HEAD
    "type": "language_label",
    "named": true,
    "extra": true
=======
    "type": "language_declaration",
    "named": true
>>>>>>> 7c64397f
  },
  {
    "type": "letting",
    "named": false
  },
  {
    "type": "matrix",
    "named": false
  },
  {
    "type": "max",
    "named": false
  },
  {
    "type": "min",
    "named": false
  },
  {
    "type": "of",
    "named": false
  },
  {
    "type": "or",
    "named": false
  },
  {
    "type": "record",
    "named": false
  },
  {
    "type": "single_line_comment",
    "named": true
  },
  {
    "type": "such that",
    "named": false
  },
  {
    "type": "sum",
    "named": false
  },
  {
    "type": "toInt",
    "named": false
  },
  {
    "type": "true",
    "named": false
  },
  {
    "type": "tuple",
    "named": false
  },
  {
    "type": "{",
    "named": false
  },
  {
    "type": "|",
    "named": false
  },
  {
    "type": "}",
    "named": false
  }
]<|MERGE_RESOLUTION|>--- conflicted
+++ resolved
@@ -1689,13 +1689,6 @@
     "named": false
   },
   {
-<<<<<<< HEAD
-    "type": "false",
-    "named": false
-  },
-  {
-=======
->>>>>>> 7c64397f
     "type": "find",
     "named": false
   },
@@ -1716,14 +1709,8 @@
     "named": false
   },
   {
-<<<<<<< HEAD
-    "type": "language_label",
-    "named": true,
-    "extra": true
-=======
     "type": "language_declaration",
     "named": true
->>>>>>> 7c64397f
   },
   {
     "type": "letting",
