--- conflicted
+++ resolved
@@ -398,11 +398,7 @@
         ]
       }
     },
-<<<<<<< HEAD
-    "language_label": {
-=======
     "language_declaration": {
->>>>>>> 7c64397f
       "type": "TOKEN",
       "content": {
         "type": "SEQ",
@@ -2567,11 +2563,7 @@
     },
     {
       "type": "SYMBOL",
-<<<<<<< HEAD
-      "name": "language_label"
-=======
       "name": "language_declaration"
->>>>>>> 7c64397f
     }
   ],
   "conflicts": [],
